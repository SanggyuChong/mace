--- conflicted
+++ resolved
@@ -14,8 +14,6 @@
         self.register_buffer("atomic_numbers", model.atomic_numbers)
         self.register_buffer("r_max", model.r_max)
         self.register_buffer("num_interactions", model.num_interactions)
-<<<<<<< HEAD
-=======
         if not hasattr(model, "heads"):
             model.heads = [None]
         self.register_buffer(
@@ -26,7 +24,6 @@
             ).unsqueeze(0),
         )
 
->>>>>>> 6d768c27
         for param in self.model.parameters():
             param.requires_grad = False
 
@@ -40,10 +37,7 @@
         compute_displacement = False
         if compute_virials:
             compute_displacement = True
-<<<<<<< HEAD
-=======
         data["head"] = self.head
->>>>>>> 6d768c27
         out = self.model(
             data,
             training=False,
