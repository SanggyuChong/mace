<<<<<<< HEAD
from .foundations_models import mace_anicc, mace_mp
=======
from .foundations_models import mace_anicc, mace_mp, mace_off
>>>>>>> 6d768c27
from .lammps_mace import LAMMPS_MACE
from .mace import MACECalculator

__all__ = [
    "MACECalculator",
    "LAMMPS_MACE",
    "mace_mp",
<<<<<<< HEAD
=======
    "mace_off",
>>>>>>> 6d768c27
    "mace_anicc",
]<|MERGE_RESOLUTION|>--- conflicted
+++ resolved
@@ -1,8 +1,4 @@
-<<<<<<< HEAD
-from .foundations_models import mace_anicc, mace_mp
-=======
 from .foundations_models import mace_anicc, mace_mp, mace_off
->>>>>>> 6d768c27
 from .lammps_mace import LAMMPS_MACE
 from .mace import MACECalculator
 
@@ -10,9 +6,6 @@
     "MACECalculator",
     "LAMMPS_MACE",
     "mace_mp",
-<<<<<<< HEAD
-=======
     "mace_off",
->>>>>>> 6d768c27
     "mace_anicc",
 ]