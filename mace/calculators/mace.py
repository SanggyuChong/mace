--- conflicted
+++ resolved
@@ -4,22 +4,16 @@
 # This program is distributed under the MIT License (see MIT.md)
 ###########################################################################################
 
+
 from glob import glob
 from pathlib import Path
 from typing import Union
 
-<<<<<<< HEAD
-=======
-from glob import glob
-from pathlib import Path
-from typing import Union
-
->>>>>>> 6d768c27
 import numpy as np
 import torch
-
 from ase.calculators.calculator import Calculator, all_changes
 from ase.stress import full_3x3_to_voigt_6_stress
+
 from mace import data
 from mace.modules.utils import extract_invariant
 from mace.tools import torch_geometric, torch_tools, utils
@@ -62,11 +56,8 @@
         default_dtype="",
         charges_key="Qs",
         model_type="MACE",
-<<<<<<< HEAD
-=======
         compile_mode=None,
         fullgraph=True,
->>>>>>> 6d768c27
         **kwargs,
     ):
         Calculator.__init__(self, **kwargs)
@@ -103,11 +94,7 @@
             model_paths = kwargs["model_path"]
 
         if isinstance(model_paths, str):
-<<<<<<< HEAD
-            # Find all models that staisfy the wildcard (e.g. mace_model_*.pt)
-=======
             # Find all models that satisfy the wildcard (e.g. mace_model_*.pt)
->>>>>>> 6d768c27
             model_paths_glob = glob(model_paths)
             if len(model_paths_glob) == 0:
                 raise ValueError(f"Couldn't find MACE model files: {model_paths}")
@@ -115,11 +102,7 @@
         elif isinstance(model_paths, Path):
             model_paths = [model_paths]
         if len(model_paths) == 0:
-<<<<<<< HEAD
-            raise ValueError("No mace file neames supplied")
-=======
             raise ValueError("No mace file names supplied")
->>>>>>> 6d768c27
         self.num_models = len(model_paths)
         if len(model_paths) > 1:
             print(f"Running committee mace with {len(model_paths)} models")
@@ -129,12 +112,6 @@
                 )
             elif model_type == "DipoleMACE":
                 self.implemented_properties.extend(["dipole_var"])
-<<<<<<< HEAD
-
-        self.models = [
-            torch.load(f=model_path, map_location=device) for model_path in model_paths
-        ]
-=======
         if compile_mode is not None:
             print(f"Torch compile is enabled with mode: {compile_mode}")
             self.models = [
@@ -152,7 +129,6 @@
                 for model_path in model_paths
             ]
             self.use_compile = False
->>>>>>> 6d768c27
         for model in self.models:
             model.to(device)  # shouldn't be necessary but seems to help with GPU
         r_maxs = [model.r_max.cpu() for model in self.models]
@@ -169,13 +145,10 @@
             [int(z) for z in self.models[0].atomic_numbers]
         )
         self.charges_key = charges_key
-<<<<<<< HEAD
-=======
         try:
             self.heads = self.models[0].heads
         except AttributeError:
             self.heads = ["Default"]
->>>>>>> 6d768c27
         model_dtype = get_model_dtype(self.models[0])
         if default_dtype == "":
             print(
@@ -201,11 +174,7 @@
         """
         Create tensors to store the results of the committee
         :param model_type: str, type of model to load
-<<<<<<< HEAD
-                    Options: [MACE, DipoleMACE, EnergyDipoleMACE]
-=======
             Options: [MACE, DipoleMACE, EnergyDipoleMACE]
->>>>>>> 6d768c27
         :param num_models: int, number of models in the committee
         :return: tuple of torch tensors
         """
@@ -227,8 +196,6 @@
             dipole = torch.zeros(num_models, 3, device=self.device)
             dict_of_tensors.update({"dipole": dipole})
         return dict_of_tensors
-<<<<<<< HEAD
-=======
 
     def _atoms_to_batch(self, atoms):
         config = data.config_from_atoms(atoms, charges_key=self.charges_key)
@@ -251,7 +218,6 @@
             batch_clone["node_attrs"].requires_grad_(True)
             batch_clone["positions"].requires_grad_(True)
         return batch_clone
->>>>>>> 6d768c27
 
     # pylint: disable=dangerous-default-value
     def calculate(self, atoms=None, properties=None, system_changes=all_changes):
@@ -281,22 +247,13 @@
         ret_tensors = self._create_result_tensors(
             self.model_type, self.num_models, len(atoms)
         )
-<<<<<<< HEAD
-
-        if self.model_type in ["MACE", "EnergyDipoleMACE"]:
-            batch = next(iter(data_loader)).to(self.device)
-            node_e0 = self.models[0].atomic_energies_fn(batch["node_attrs"])
-            compute_stress = True
-        else:
-            compute_stress = False
-
-        batch_base = next(iter(data_loader)).to(self.device)
-        ret_tensors = self._create_result_tensors(
-            self.model_type, self.num_models, len(atoms)
-        )
         for i, model in enumerate(self.models):
-            batch = batch_base.clone()
-            out = model(batch.to_dict(), compute_stress=compute_stress)
+            batch = self._clone_batch(batch_base)
+            out = model(
+                batch.to_dict(),
+                compute_stress=compute_stress,
+                training=self.use_compile,
+            )
             if self.model_type in ["MACE", "EnergyDipoleMACE"]:
                 ret_tensors["energies"][i] = out["energy"].detach()
                 ret_tensors["node_energy"][i] = (out["node_energy"] - node_e0).detach()
@@ -306,24 +263,6 @@
             if self.model_type in ["DipoleMACE", "EnergyDipoleMACE"]:
                 ret_tensors["dipole"][i] = out["dipole"].detach()
 
-=======
-        for i, model in enumerate(self.models):
-            batch = self._clone_batch(batch_base)
-            out = model(
-                batch.to_dict(),
-                compute_stress=compute_stress,
-                training=self.use_compile,
-            )
-            if self.model_type in ["MACE", "EnergyDipoleMACE"]:
-                ret_tensors["energies"][i] = out["energy"].detach()
-                ret_tensors["node_energy"][i] = (out["node_energy"] - node_e0).detach()
-                ret_tensors["forces"][i] = out["forces"].detach()
-                if out["stress"] is not None:
-                    ret_tensors["stress"][i] = out["stress"].detach()
-            if self.model_type in ["DipoleMACE", "EnergyDipoleMACE"]:
-                ret_tensors["dipole"][i] = out["dipole"].detach()
-
->>>>>>> 6d768c27
         self.results = {}
         if self.model_type in ["MACE", "EnergyDipoleMACE"]:
             self.results["energy"] = (
@@ -332,11 +271,7 @@
             )
             self.results["free_energy"] = self.results["energy"]
             self.results["node_energy"] = (
-<<<<<<< HEAD
-                torch.mean(ret_tensors["node_energy"] - node_e0, dim=0).cpu().numpy()
-=======
                 torch.mean(ret_tensors["node_energy"], dim=0).cpu().numpy()
->>>>>>> 6d768c27
             )
             self.results["forces"] = (
                 torch.mean(ret_tensors["forces"], dim=0).cpu().numpy()
@@ -383,8 +318,6 @@
                     .numpy()
                 )
 
-<<<<<<< HEAD
-=======
     def get_hessian(self, atoms=None):
         if atoms is None and self.atoms is None:
             raise ValueError("atoms not set")
@@ -407,7 +340,6 @@
             return hessians[0]
         return hessians
 
->>>>>>> 6d768c27
     def get_descriptors(self, atoms=None, invariants_only=True, num_layers=-1):
         """Extracts the descriptors from MACE model.
         :param atoms: ase.Atoms object
@@ -423,32 +355,6 @@
             raise NotImplementedError("Only implemented for MACE models")
         if num_layers == -1:
             num_layers = int(self.models[0].num_interactions)
-<<<<<<< HEAD
-        config = data.config_from_atoms(atoms, charges_key=self.charges_key)
-        data_loader = torch_geometric.dataloader.DataLoader(
-            dataset=[
-                data.AtomicData.from_config(
-                    config, z_table=self.z_table, cutoff=self.r_max
-                )
-            ],
-            batch_size=1,
-            shuffle=False,
-            drop_last=False,
-        )
-        batch = next(iter(data_loader)).to(self.device)
-        descriptors = [model(batch.to_dict())["node_feats"] for model in self.models]
-        if invariants_only:
-            irreps_out = self.models[0].products[0].linear.__dict__["irreps_out"]
-            l_max = irreps_out.lmax
-            num_features = irreps_out.dim // (l_max + 1) ** 2
-            descriptors = [
-                extract_invariant(
-                    descriptor,
-                    num_layers=num_layers,
-                    num_features=num_features,
-                    l_max=l_max,
-                )
-=======
         batch = self._atoms_to_batch(atoms)
         descriptors = [model(batch.to_dict())["node_feats"] for model in self.models]
         if invariants_only:
@@ -462,7 +368,6 @@
                     num_features=num_features,
                     l_max=l_max,
                 )
->>>>>>> 6d768c27
                 for descriptor in descriptors
             ]
         descriptors = [descriptor.detach().cpu().numpy() for descriptor in descriptors]
