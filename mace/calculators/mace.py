--- conflicted
+++ resolved
@@ -8,13 +8,10 @@
 from pathlib import Path
 from typing import Union
 
-<<<<<<< HEAD
 from glob import glob
 from pathlib import Path
 from typing import Union
 
-=======
->>>>>>> c679ba23
 import numpy as np
 import torch
 
@@ -33,13 +30,8 @@
     if mode_dtype == torch.float32:
         return "float32"
     raise ValueError(f"Unknown dtype {mode_dtype}")
-<<<<<<< HEAD
-
-
-=======
-
-
->>>>>>> c679ba23
+
+
 class MACECalculator(Calculator):
     """MACE ASE Calculator
     args:
@@ -101,11 +93,7 @@
             model_paths = kwargs["model_path"]
 
         if isinstance(model_paths, str):
-<<<<<<< HEAD
-            # Find all models that satisfy the wildcard (e.g. mace_model_*.pt)
-=======
             # Find all models that staisfy the wildcard (e.g. mace_model_*.pt)
->>>>>>> c679ba23
             model_paths_glob = glob(model_paths)
             if len(model_paths_glob) == 0:
                 raise ValueError(f"Couldn't find MACE model files: {model_paths}")
@@ -113,11 +101,7 @@
         elif isinstance(model_paths, Path):
             model_paths = [model_paths]
         if len(model_paths) == 0:
-<<<<<<< HEAD
-            raise ValueError("No mace file names supplied")
-=======
             raise ValueError("No mace file neames supplied")
->>>>>>> c679ba23
         self.num_models = len(model_paths)
         if len(model_paths) > 1:
             print(f"Running committee mace with {len(model_paths)} models")
@@ -172,11 +156,7 @@
         """
         Create tensors to store the results of the committee
         :param model_type: str, type of model to load
-<<<<<<< HEAD
-            Options: [MACE, DipoleMACE, EnergyDipoleMACE]
-=======
                     Options: [MACE, DipoleMACE, EnergyDipoleMACE]
->>>>>>> c679ba23
         :param num_models: int, number of models in the committee
         :return: tuple of torch tensors
         """
