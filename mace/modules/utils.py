###########################################################################################
# Utilities
# Authors: Ilyes Batatia, Gregor Simm and David Kovacs
# This program is distributed under the MIT License (see MIT.md)
###########################################################################################

import logging
<<<<<<< HEAD
from typing import List, Dict, Optional, Tuple
=======
from typing import List, Optional, Tuple
>>>>>>> 6d768c27

import numpy as np
import torch
import torch.nn
import torch.utils.data
from scipy.constants import c, e

from mace.tools import to_numpy
from mace.tools.scatter import scatter_mean, scatter_std, scatter_sum
from mace.tools.torch_geometric.batch import Batch

from .blocks import AtomicEnergiesBlock


def compute_forces(
    energy: torch.Tensor, positions: torch.Tensor, training: bool = True
) -> torch.Tensor:
    grad_outputs: List[Optional[torch.Tensor]] = [torch.ones_like(energy)]
    gradient = torch.autograd.grad(
        outputs=[energy],  # [n_graphs, ]
        inputs=[positions],  # [n_nodes, 3]
        grad_outputs=grad_outputs,
        retain_graph=training,  # Make sure the graph is not destroyed during training
        create_graph=training,  # Create graph for second derivative
        allow_unused=True,  # For complete dissociation turn to true
    )[
        0
    ]  # [n_nodes, 3]
    if gradient is None:
        return torch.zeros_like(positions)
    return -1 * gradient


def compute_forces_virials(
    energy: torch.Tensor,
    positions: torch.Tensor,
    displacement: torch.Tensor,
    cell: torch.Tensor,
    training: bool = True,
    compute_stress: bool = False,
) -> Tuple[torch.Tensor, Optional[torch.Tensor], Optional[torch.Tensor]]:
    grad_outputs: List[Optional[torch.Tensor]] = [torch.ones_like(energy)]
    forces, virials = torch.autograd.grad(
        outputs=[energy],  # [n_graphs, ]
        inputs=[positions, displacement],  # [n_nodes, 3]
        grad_outputs=grad_outputs,
        retain_graph=training,  # Make sure the graph is not destroyed during training
        create_graph=training,  # Create graph for second derivative
        allow_unused=True,
    )
    stress = torch.zeros_like(displacement)
    if compute_stress and virials is not None:
        cell = cell.view(-1, 3, 3)
        volume = torch.linalg.det(cell).abs().unsqueeze(-1)
        stress = virials / volume.view(-1, 1, 1)
        stress = torch.where(torch.abs(stress) < 1e10, stress, torch.zeros_like(stress))
    if forces is None:
        forces = torch.zeros_like(positions)
    if virials is None:
        virials = torch.zeros((1, 3, 3))

    return -1 * forces, -1 * virials, stress


@torch.jit.script
def compute_ll_feat_gradients(
    ll_feats: torch.Tensor,
    displacement: torch.Tensor,
    batch_dict: Dict[str, torch.Tensor],
    compute_force: bool = True,
    compute_virials: bool = False,
    compute_stress: bool = False,
) -> Tuple[Optional[torch.Tensor], Optional[torch.Tensor], Optional[torch.Tensor]]:

    grad_outputs: List[Optional[torch.Tensor]] = [torch.ones_like(ll_feats[:, 0])]
    positions = batch_dict["positions"]

    if compute_force and not (compute_virials or compute_stress):
        f_grads_list = []
        for i in range(ll_feats.shape[-1]):
            cur_grad_f = torch.autograd.grad(
                [ll_feats[:, i]],
                [positions],
                grad_outputs=grad_outputs,
                retain_graph=(i != ll_feats.shape[-1] - 1),
                create_graph=False,
                allow_unused=True,
            )[0]
            if cur_grad_f is None:
                cur_grad_f = torch.zeros_like(positions)
            f_grads_list.append(cur_grad_f)
        f_grads = torch.stack(f_grads_list)
        f_grads = f_grads.permute(1, 2, 0)
        v_grads = None
        s_grads = None

    elif compute_force and (compute_virials or compute_stress):
        cell = batch_dict["cell"]
        f_grads_list = []
        v_grads_list = []
        s_grads_list = []
        for i in range(ll_feats.shape[-1]):
            cur_grad_f, cur_grad_v = torch.autograd.grad(
                [ll_feats[:, i]],
                [positions, displacement],
                grad_outputs=grad_outputs,
                retain_graph=(i != ll_feats.shape[-1] - 1),
                create_graph=False,
                allow_unused=True,
            )
            if cur_grad_f is None:
                cur_grad_f = torch.zeros_like(positions)
            f_grads_list.append(cur_grad_f)
            if cur_grad_v is None:
                cur_grad_v = torch.zeros_like(displacement)
            v_grads_list.append(cur_grad_v)
        f_grads = torch.stack(f_grads_list)
        f_grads = f_grads.permute(1, 2, 0)  # [num_atoms_batch, 3, num_ll_feats]
        v_grads = torch.stack(v_grads_list)
        v_grads = v_grads.permute(1, 2, 3, 0)  # [num_batch, 3, 3, num_ll_feats]

        if compute_stress:
            cell = cell.view(-1, 3, 3)
            volume = torch.einsum(
                "zi,zi->z",
                cell[:, 0, :],
                torch.cross(cell[:, 1, :], cell[:, 2, :], dim=1),
            ).unsqueeze(-1)
            s_grads = v_grads / volume.view(-1, 1, 1, 1)
        else:
            s_grads = None

    elif not compute_force and (compute_virials or compute_stress):
        cell = batch_dict["cell"]
        v_grads_list = []
        for i in range(ll_feats.shape[-1]):
            cur_grad_v = torch.autograd.grad(
                [ll_feats[:, i]],
                [displacement],
                grad_outputs=grad_outputs,
                retain_graph=(i != ll_feats.shape[-1] - 1),
                create_graph=False,
                allow_unused=True,
            )[0]
            if cur_grad_v is None:
                cur_grad_v = torch.zeros_like(displacement)
            v_grads_list.append(cur_grad_v)
        v_grads = torch.stack(v_grads_list)
        v_grads = v_grads.permute(1, 2, 3, 0)  # [num_batch, 3, 3, num_ll_feats]

        if compute_stress:
            cell = cell.view(-1, 3, 3)
            volume = torch.einsum(
                "zi,zi->z",
                cell[:, 0, :],
                torch.cross(cell[:, 1, :], cell[:, 2, :], dim=1),
            ).unsqueeze(-1)
            s_grads = v_grads / volume.view(-1, 1, 1, 1)
        else:
            s_grads = None
        f_grads = None
    else:
        raise RuntimeError("Unsupported configuration for computing gradients")

    return f_grads, v_grads, s_grads


def get_symmetric_displacement(
    positions: torch.Tensor,
    unit_shifts: torch.Tensor,
    cell: Optional[torch.Tensor],
    edge_index: torch.Tensor,
    num_graphs: int,
    batch: torch.Tensor,
) -> Tuple[torch.Tensor, torch.Tensor, torch.Tensor]:
    if cell is None:
        cell = torch.zeros(
            num_graphs * 3,
            3,
            dtype=positions.dtype,
            device=positions.device,
        )
    sender = edge_index[0]
    displacement = torch.zeros(
        (num_graphs, 3, 3),
        dtype=positions.dtype,
        device=positions.device,
    )
    displacement.requires_grad_(True)
    symmetric_displacement = 0.5 * (
        displacement + displacement.transpose(-1, -2)
    )  # From https://github.com/mir-group/nequip
    positions = positions + torch.einsum(
        "be,bec->bc", positions, symmetric_displacement[batch]
    )
    cell = cell.view(-1, 3, 3)
    cell = cell + torch.matmul(cell, symmetric_displacement)
    shifts = torch.einsum(
        "be,bec->bc",
        unit_shifts,
        cell[batch[sender]],
    )
    return positions, shifts, displacement


<<<<<<< HEAD
def get_huber_mask(
    input: torch.Tensor,
    target: torch.Tensor,
    huber_delta: float = 1.0,
) -> torch.Tensor:
    se = torch.square(input - target)
    huber_mask = (se < huber_delta).int()
    return huber_mask


def get_conditional_huber_force_mask(
    input: torch.Tensor,
    target: torch.Tensor,
    huber_delta: float,
) -> torch.Tensor:
    # Define the multiplication factors for each condition
    factors = huber_delta * torch.tensor([1.0, 0.7, 0.4, 0.1])

    # Apply multiplication factors based on conditions
    c1 = torch.norm(target, dim=-1) < 100
    c2 = (torch.norm(target, dim=-1) >= 100) & (torch.norm(target, dim=-1) < 200)
    c3 = (torch.norm(target, dim=-1) >= 200) & (torch.norm(target, dim=-1) < 300)
    c4 = ~(c1 | c2 | c3)

    huber_mask = torch.zeros_like(input)

    huber_mask[c1] = get_huber_mask(target[c1], input[c1], factors[0])
    huber_mask[c2] = get_huber_mask(target[c2], input[c2], factors[1])
    huber_mask[c3] = get_huber_mask(target[c3], input[c3], factors[2])
    huber_mask[c4] = get_huber_mask(target[c4], input[c4], factors[3])

    return huber_mask
=======
@torch.jit.unused
def compute_hessians_vmap(
    forces: torch.Tensor,
    positions: torch.Tensor,
) -> torch.Tensor:
    forces_flatten = forces.view(-1)
    num_elements = forces_flatten.shape[0]

    def get_vjp(v):
        return torch.autograd.grad(
            -1 * forces_flatten,
            positions,
            v,
            retain_graph=True,
            create_graph=False,
            allow_unused=False,
        )

    I_N = torch.eye(num_elements).to(forces.device)
    try:
        chunk_size = 1 if num_elements < 64 else 16
        gradient = torch.vmap(get_vjp, in_dims=0, out_dims=0, chunk_size=chunk_size)(
            I_N
        )[0]
    except RuntimeError:
        gradient = compute_hessians_loop(forces, positions)
    if gradient is None:
        return torch.zeros((positions.shape[0], forces.shape[0], 3, 3))
    return gradient


@torch.jit.unused
def compute_hessians_loop(
    forces: torch.Tensor,
    positions: torch.Tensor,
) -> torch.Tensor:
    hessian = []
    for grad_elem in forces.view(-1):
        hess_row = torch.autograd.grad(
            outputs=[-1 * grad_elem],
            inputs=[positions],
            grad_outputs=torch.ones_like(grad_elem),
            retain_graph=True,
            create_graph=False,
            allow_unused=False,
        )[0]
        hess_row = hess_row.detach()  # this makes it very slow? but needs less memory
        if hess_row is None:
            hessian.append(torch.zeros_like(positions))
        else:
            hessian.append(hess_row)
    hessian = torch.stack(hessian)
    return hessian
>>>>>>> 6d768c27


def get_outputs(
    energy: torch.Tensor,
    positions: torch.Tensor,
    displacement: Optional[torch.Tensor],
    cell: torch.Tensor,
    training: bool = False,
    compute_force: bool = True,
    compute_virials: bool = True,
    compute_stress: bool = True,
    compute_hessian: bool = False,
) -> Tuple[
    Optional[torch.Tensor],
    Optional[torch.Tensor],
    Optional[torch.Tensor],
    Optional[torch.Tensor],
]:
    if (compute_virials or compute_stress) and displacement is not None:
        forces, virials, stress = compute_forces_virials(
            energy=energy,
            positions=positions,
            displacement=displacement,
            cell=cell,
            compute_stress=compute_stress,
            training=(training or compute_hessian),
        )
    elif compute_force:
        forces, virials, stress = (
            compute_forces(
                energy=energy,
                positions=positions,
                training=(training or compute_hessian),
            ),
            None,
            None,
        )
    else:
        forces, virials, stress = (None, None, None)
    if compute_hessian:
        assert forces is not None, "Forces must be computed to get the hessian"
        hessian = compute_hessians_vmap(forces, positions)
    else:
        hessian = None
    return forces, virials, stress, hessian


def get_edge_vectors_and_lengths(
    positions: torch.Tensor,  # [n_nodes, 3]
    edge_index: torch.Tensor,  # [2, n_edges]
    shifts: torch.Tensor,  # [n_edges, 3]
    normalize: bool = False,
    eps: float = 1e-9,
) -> Tuple[torch.Tensor, torch.Tensor]:
    sender = edge_index[0]
    receiver = edge_index[1]
    vectors = positions[receiver] - positions[sender] + shifts  # [n_edges, 3]
    lengths = torch.linalg.norm(vectors, dim=-1, keepdim=True)  # [n_edges, 1]
    if normalize:
        vectors_normed = vectors / (lengths + eps)
        return vectors_normed, lengths

    return vectors, lengths


def _check_non_zero(std):
<<<<<<< HEAD
    if std == 0.0:
        logging.warning(
            "Standard deviation of the scaling is zero, Changing to no scaling"
        )
        std = 1.0
=======
    if np.any(std == 0):
        logging.warning(
            "Standard deviation of the scaling is zero, Changing to no scaling"
        )
        std[std == 0] = 1
>>>>>>> 6d768c27
    return std


def extract_invariant(x: torch.Tensor, num_layers: int, num_features: int, l_max: int):
    out = []
    for i in range(num_layers - 1):
        out.append(
            x[
                :,
                i
                * (l_max + 1) ** 2
                * num_features : (i * (l_max + 1) ** 2 + 1)
                * num_features,
            ]
        )
    out.append(x[:, -num_features:])
    return torch.cat(out, dim=-1)


def compute_mean_std_atomic_inter_energy(
    data_loader: torch.utils.data.DataLoader,
    atomic_energies: np.ndarray,
) -> Tuple[float, float]:
    atomic_energies_fn = AtomicEnergiesBlock(atomic_energies=atomic_energies)

    avg_atom_inter_es_list = []
    head_list = []

    for batch in data_loader:
        node_e0 = atomic_energies_fn(batch.node_attrs)
        graph_e0s = scatter_sum(
            src=node_e0, index=batch.batch, dim=0, dim_size=batch.num_graphs
        )[torch.arange(batch.num_graphs), batch.head]
        graph_sizes = batch.ptr[1:] - batch.ptr[:-1]
        avg_atom_inter_es_list.append(
            (batch.energy - graph_e0s) / graph_sizes
        )  # {[n_graphs], }
        head_list.append(batch.head)

    avg_atom_inter_es = torch.cat(avg_atom_inter_es_list)  # [total_n_graphs]
<<<<<<< HEAD
    mean = to_numpy(torch.mean(avg_atom_inter_es)).item()
    std = to_numpy(torch.std(avg_atom_inter_es)).item()
=======
    head = torch.cat(head_list, dim=0)  # [total_n_graphs]
    # mean = to_numpy(torch.mean(avg_atom_inter_es)).item()
    # std = to_numpy(torch.std(avg_atom_inter_es)).item()
    mean = to_numpy(scatter_mean(src=avg_atom_inter_es, index=head, dim=0).squeeze(-1))
    std = to_numpy(scatter_std(src=avg_atom_inter_es, index=head, dim=0).squeeze(-1))
>>>>>>> 6d768c27
    std = _check_non_zero(std)

    return mean, std


def _compute_mean_std_atomic_inter_energy(
    batch: Batch,
    atomic_energies_fn: AtomicEnergiesBlock,
) -> Tuple[torch.Tensor, torch.Tensor]:
    head = batch.head
    node_e0 = atomic_energies_fn(batch.node_attrs)
    graph_e0s = scatter_sum(
        src=node_e0, index=batch.batch, dim=0, dim_size=batch.num_graphs
    )[torch.arange(batch.num_graphs), head]
    graph_sizes = batch.ptr[1:] - batch.ptr[:-1]
    atom_energies = (batch.energy - graph_e0s) / graph_sizes
    return atom_energies


def compute_mean_rms_energy_forces(
    data_loader: torch.utils.data.DataLoader,
    atomic_energies: np.ndarray,
) -> Tuple[float, float]:
    atomic_energies_fn = AtomicEnergiesBlock(atomic_energies=atomic_energies)

    atom_energy_list = []
    forces_list = []
    head_list = []
    head_batch = []

    for batch in data_loader:
        head = batch.head
        node_e0 = atomic_energies_fn(batch.node_attrs)
        graph_e0s = scatter_sum(
            src=node_e0, index=batch.batch, dim=0, dim_size=batch.num_graphs
        )[torch.arange(batch.num_graphs), head]
        graph_sizes = batch.ptr[1:] - batch.ptr[:-1]
        atom_energy_list.append(
            (batch.energy - graph_e0s) / graph_sizes
        )  # {[n_graphs], }
        forces_list.append(batch.forces)  # {[n_graphs*n_atoms,3], }
        head_list.append(head)
        head_batch.append(head[batch.batch])

    atom_energies = torch.cat(atom_energy_list, dim=0)  # [total_n_graphs]
    forces = torch.cat(forces_list, dim=0)  # {[total_n_graphs*n_atoms,3], }
<<<<<<< HEAD

    mean = to_numpy(torch.mean(atom_energies)).item()
    rms = to_numpy(torch.sqrt(torch.mean(torch.square(forces)))).item()
=======
    head = torch.cat(head_list, dim=0)  # [total_n_graphs]
    head_batch = torch.cat(head_batch, dim=0)  # [total_n_graphs]

    # mean = to_numpy(torch.mean(atom_energies)).item()
    # rms = to_numpy(torch.sqrt(torch.mean(torch.square(forces)))).item()
    mean = to_numpy(scatter_mean(src=atom_energies, index=head, dim=0).squeeze(-1))
    rms = to_numpy(
        torch.sqrt(
            scatter_mean(src=torch.square(forces), index=head_batch, dim=0).mean(-1)
        )
    )
>>>>>>> 6d768c27
    rms = _check_non_zero(rms)

    return mean, rms


def _compute_mean_rms_energy_forces(
    batch: Batch,
    atomic_energies_fn: AtomicEnergiesBlock,
) -> Tuple[torch.Tensor, torch.Tensor]:
    head = batch.head
    node_e0 = atomic_energies_fn(batch.node_attrs)
    graph_e0s = scatter_sum(
        src=node_e0, index=batch.batch, dim=0, dim_size=batch.num_graphs
    )[torch.arange(batch.num_graphs), head]
    graph_sizes = batch.ptr[1:] - batch.ptr[:-1]
    atom_energies = (batch.energy - graph_e0s) / graph_sizes  # {[n_graphs], }
    forces = batch.forces  # {[n_graphs*n_atoms,3], }

    return atom_energies, forces


def compute_avg_num_neighbors(data_loader: torch.utils.data.DataLoader) -> float:
    num_neighbors = []
    for batch in data_loader:
        _, receivers = batch.edge_index
        _, counts = torch.unique(receivers, return_counts=True)
        num_neighbors.append(counts)

    avg_num_neighbors = torch.mean(
        torch.cat(num_neighbors, dim=0).type(torch.get_default_dtype())
    )
    return to_numpy(avg_num_neighbors).item()


def compute_statistics(
    data_loader: torch.utils.data.DataLoader,
    atomic_energies: np.ndarray,
) -> Tuple[float, float, float, float]:
    atomic_energies_fn = AtomicEnergiesBlock(atomic_energies=atomic_energies)

    atom_energy_list = []
    forces_list = []
    num_neighbors = []
    head_list = []

    for batch in data_loader:
        head = batch.head
        node_e0 = atomic_energies_fn(batch.node_attrs)
        graph_e0s = scatter_sum(
            src=node_e0, index=batch.batch, dim=0, dim_size=batch.num_graphs
        )[torch.arange(batch.num_graphs), head]
        graph_sizes = batch.ptr[1:] - batch.ptr[:-1]
        atom_energy_list.append(
            (batch.energy - graph_e0s) / graph_sizes
        )  # {[n_graphs], }
        forces_list.append(batch.forces)  # {[n_graphs*n_atoms,3], }
        head_list.append(head)  # {[n_graphs], }

        _, receivers = batch.edge_index
        _, counts = torch.unique(receivers, return_counts=True)
        num_neighbors.append(counts)

    atom_energies = torch.cat(atom_energy_list, dim=0)  # [total_n_graphs]
    forces = torch.cat(forces_list, dim=0)  # {[total_n_graphs*n_atoms,3], }
    head = torch.cat(head_list, dim=0)  # [total_n_graphs]

    # mean = to_numpy(torch.mean(atom_energies)).item()
    mean = to_numpy(scatter_mean(src=atom_energies, index=head, dim=0).squeeze(-1))
    # do the mean for each head
    # rms = to_numpy(torch.sqrt(torch.mean(torch.square(forces)))).item()
    rms = to_numpy(
        torch.sqrt(scatter_mean(src=torch.square(forces), index=head, dim=0))
    )

    avg_num_neighbors = torch.mean(
        torch.cat(num_neighbors, dim=0).type(torch.get_default_dtype())
    )

    return to_numpy(avg_num_neighbors).item(), mean, rms


def compute_rms_dipoles(
    data_loader: torch.utils.data.DataLoader,
) -> Tuple[float, float]:
    dipoles_list = []
    for batch in data_loader:
        dipoles_list.append(batch.dipole)  # {[n_graphs,3], }

    dipoles = torch.cat(dipoles_list, dim=0)  # {[total_n_graphs,3], }
    rms = to_numpy(torch.sqrt(torch.mean(torch.square(dipoles)))).item()
    rms = _check_non_zero(rms)
    return rms


def compute_fixed_charge_dipole(
    charges: torch.Tensor,
    positions: torch.Tensor,
    batch: torch.Tensor,
    num_graphs: int,
) -> torch.Tensor:
    mu = positions * charges.unsqueeze(-1) / (1e-11 / c / e)  # [N_atoms,3]
    return scatter_sum(
        src=mu, index=batch.unsqueeze(-1), dim=0, dim_size=num_graphs
    )  # [N_graphs,3]<|MERGE_RESOLUTION|>--- conflicted
+++ resolved
@@ -5,11 +5,7 @@
 ###########################################################################################
 
 import logging
-<<<<<<< HEAD
 from typing import List, Dict, Optional, Tuple
-=======
-from typing import List, Optional, Tuple
->>>>>>> 6d768c27
 
 import numpy as np
 import torch
@@ -215,40 +211,6 @@
     return positions, shifts, displacement
 
 
-<<<<<<< HEAD
-def get_huber_mask(
-    input: torch.Tensor,
-    target: torch.Tensor,
-    huber_delta: float = 1.0,
-) -> torch.Tensor:
-    se = torch.square(input - target)
-    huber_mask = (se < huber_delta).int()
-    return huber_mask
-
-
-def get_conditional_huber_force_mask(
-    input: torch.Tensor,
-    target: torch.Tensor,
-    huber_delta: float,
-) -> torch.Tensor:
-    # Define the multiplication factors for each condition
-    factors = huber_delta * torch.tensor([1.0, 0.7, 0.4, 0.1])
-
-    # Apply multiplication factors based on conditions
-    c1 = torch.norm(target, dim=-1) < 100
-    c2 = (torch.norm(target, dim=-1) >= 100) & (torch.norm(target, dim=-1) < 200)
-    c3 = (torch.norm(target, dim=-1) >= 200) & (torch.norm(target, dim=-1) < 300)
-    c4 = ~(c1 | c2 | c3)
-
-    huber_mask = torch.zeros_like(input)
-
-    huber_mask[c1] = get_huber_mask(target[c1], input[c1], factors[0])
-    huber_mask[c2] = get_huber_mask(target[c2], input[c2], factors[1])
-    huber_mask[c3] = get_huber_mask(target[c3], input[c3], factors[2])
-    huber_mask[c4] = get_huber_mask(target[c4], input[c4], factors[3])
-
-    return huber_mask
-=======
 @torch.jit.unused
 def compute_hessians_vmap(
     forces: torch.Tensor,
@@ -302,7 +264,40 @@
             hessian.append(hess_row)
     hessian = torch.stack(hessian)
     return hessian
->>>>>>> 6d768c27
+
+
+def get_huber_mask(
+    input: torch.Tensor,
+    target: torch.Tensor,
+    huber_delta: float = 1.0,
+) -> torch.Tensor:
+    se = torch.square(input - target)
+    huber_mask = (se < huber_delta).int()
+    return huber_mask
+
+
+def get_conditional_huber_force_mask(
+    input: torch.Tensor,
+    target: torch.Tensor,
+    huber_delta: float,
+) -> torch.Tensor:
+    # Define the multiplication factors for each condition
+    factors = huber_delta * torch.tensor([1.0, 0.7, 0.4, 0.1])
+
+    # Apply multiplication factors based on conditions
+    c1 = torch.norm(target, dim=-1) < 100
+    c2 = (torch.norm(target, dim=-1) >= 100) & (torch.norm(target, dim=-1) < 200)
+    c3 = (torch.norm(target, dim=-1) >= 200) & (torch.norm(target, dim=-1) < 300)
+    c4 = ~(c1 | c2 | c3)
+
+    huber_mask = torch.zeros_like(input)
+
+    huber_mask[c1] = get_huber_mask(target[c1], input[c1], factors[0])
+    huber_mask[c2] = get_huber_mask(target[c2], input[c2], factors[1])
+    huber_mask[c3] = get_huber_mask(target[c3], input[c3], factors[2])
+    huber_mask[c4] = get_huber_mask(target[c4], input[c4], factors[3])
+
+    return huber_mask
 
 
 def get_outputs(
@@ -369,19 +364,11 @@
 
 
 def _check_non_zero(std):
-<<<<<<< HEAD
-    if std == 0.0:
-        logging.warning(
-            "Standard deviation of the scaling is zero, Changing to no scaling"
-        )
-        std = 1.0
-=======
     if np.any(std == 0):
         logging.warning(
             "Standard deviation of the scaling is zero, Changing to no scaling"
         )
         std[std == 0] = 1
->>>>>>> 6d768c27
     return std
 
 
@@ -422,16 +409,11 @@
         head_list.append(batch.head)
 
     avg_atom_inter_es = torch.cat(avg_atom_inter_es_list)  # [total_n_graphs]
-<<<<<<< HEAD
-    mean = to_numpy(torch.mean(avg_atom_inter_es)).item()
-    std = to_numpy(torch.std(avg_atom_inter_es)).item()
-=======
     head = torch.cat(head_list, dim=0)  # [total_n_graphs]
     # mean = to_numpy(torch.mean(avg_atom_inter_es)).item()
     # std = to_numpy(torch.std(avg_atom_inter_es)).item()
     mean = to_numpy(scatter_mean(src=avg_atom_inter_es, index=head, dim=0).squeeze(-1))
     std = to_numpy(scatter_std(src=avg_atom_inter_es, index=head, dim=0).squeeze(-1))
->>>>>>> 6d768c27
     std = _check_non_zero(std)
 
     return mean, std
@@ -478,11 +460,6 @@
 
     atom_energies = torch.cat(atom_energy_list, dim=0)  # [total_n_graphs]
     forces = torch.cat(forces_list, dim=0)  # {[total_n_graphs*n_atoms,3], }
-<<<<<<< HEAD
-
-    mean = to_numpy(torch.mean(atom_energies)).item()
-    rms = to_numpy(torch.sqrt(torch.mean(torch.square(forces)))).item()
-=======
     head = torch.cat(head_list, dim=0)  # [total_n_graphs]
     head_batch = torch.cat(head_batch, dim=0)  # [total_n_graphs]
 
@@ -494,7 +471,6 @@
             scatter_mean(src=torch.square(forces), index=head_batch, dim=0).mean(-1)
         )
     )
->>>>>>> 6d768c27
     rms = _check_non_zero(rms)
 
     return mean, rms
