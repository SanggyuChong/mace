--- conflicted
+++ resolved
@@ -114,40 +114,12 @@
 
 
 def conditional_huber_forces(
-<<<<<<< HEAD
-    ref: Batch, pred: TensorDict, huber_delta: float
-=======
     ref_forces: Batch, pred_forces: TensorDict, huber_delta: float
->>>>>>> 6d768c27
 ) -> torch.Tensor:
     # Define the multiplication factors for each condition
     factors = huber_delta * torch.tensor([1.0, 0.7, 0.4, 0.1])
 
     # Apply multiplication factors based on conditions
-<<<<<<< HEAD
-    c1 = torch.norm(ref["forces"], dim=-1) < 100
-    c2 = (torch.norm(ref["forces"], dim=-1) >= 100) & (
-        torch.norm(ref["forces"], dim=-1) < 200
-    )
-    c3 = (torch.norm(ref["forces"], dim=-1) >= 200) & (
-        torch.norm(ref["forces"], dim=-1) < 300
-    )
-    c4 = ~(c1 | c2 | c3)
-
-    se = torch.zeros_like(pred["forces"])
-
-    se[c1] = torch.nn.functional.huber_loss(
-        ref["forces"][c1], pred["forces"][c1], reduction="none", delta=factors[0]
-    )
-    se[c2] = torch.nn.functional.huber_loss(
-        ref["forces"][c2], pred["forces"][c2], reduction="none", delta=factors[1]
-    )
-    se[c3] = torch.nn.functional.huber_loss(
-        ref["forces"][c3], pred["forces"][c3], reduction="none", delta=factors[2]
-    )
-    se[c4] = torch.nn.functional.huber_loss(
-        ref["forces"][c4], pred["forces"][c4], reduction="none", delta=factors[3]
-=======
     c1 = torch.norm(ref_forces, dim=-1) < 100
     c2 = (torch.norm(ref_forces, dim=-1) >= 100) & (
         torch.norm(ref_forces, dim=-1) < 200
@@ -170,7 +142,6 @@
     )
     se[c4] = torch.nn.functional.huber_loss(
         ref_forces[c4], pred_forces[c4], reduction="none", delta=factors[3]
->>>>>>> 6d768c27
     )
 
     return torch.mean(se)
@@ -302,14 +273,6 @@
 
     def forward(self, ref: Batch, pred: TensorDict) -> torch.Tensor:
         num_atoms = ref.ptr[1:] - ref.ptr[:-1]
-<<<<<<< HEAD
-        return (
-            self.energy_weight
-            * self.huber_loss(ref["energy"] / num_atoms, pred["energy"] / num_atoms)
-            + self.forces_weight
-            * conditional_huber_forces(ref, pred, huber_delta=self.huber_delta)
-            + self.stress_weight * self.huber_loss(ref["stress"], pred["stress"])
-=======
         configs_stress_weight = ref.stress_weight.view(-1, 1, 1)  # [n_graphs, ]
         configs_energy_weight = ref.energy_weight  # [n_graphs, ]
         configs_forces_weight = torch.repeat_interleave(
@@ -332,7 +295,6 @@
                 configs_stress_weight * ref["stress"],
                 configs_stress_weight * pred["stress"],
             )
->>>>>>> 6d768c27
         )
 
     def __repr__(self):
