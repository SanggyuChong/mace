--- conflicted
+++ resolved
@@ -57,8 +57,6 @@
 
 
 @compile_mode("script")
-<<<<<<< HEAD
-=======
 class ChebychevBasis(torch.nn.Module):
     """
     Equation (7)
@@ -87,7 +85,6 @@
 
 
 @compile_mode("script")
->>>>>>> 6d768c27
 class GaussianBasis(torch.nn.Module):
     """
     Gaussian basis functions
