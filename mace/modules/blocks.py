--- conflicted
+++ resolved
@@ -21,9 +21,6 @@
     reshape_irreps,
     tp_out_irreps_with_instructions,
 )
-<<<<<<< HEAD
-from .radial import BesselBasis, GaussianBasis, PolynomialCutoff
-=======
 from .radial import (
     AgnesiTransform,
     BesselBasis,
@@ -32,7 +29,6 @@
     PolynomialCutoff,
     SoftTransform,
 )
->>>>>>> 6d768c27
 from .symmetric_contraction import SymmetricContraction
 
 
@@ -181,25 +177,19 @@
         num_bessel: int,
         num_polynomial_cutoff: int,
         radial_type: str = "bessel",
-<<<<<<< HEAD
-=======
         distance_transform: str = "None",
->>>>>>> 6d768c27
     ):
         super().__init__()
         if radial_type == "bessel":
             self.bessel_fn = BesselBasis(r_max=r_max, num_basis=num_bessel)
         elif radial_type == "gaussian":
             self.bessel_fn = GaussianBasis(r_max=r_max, num_basis=num_bessel)
-<<<<<<< HEAD
-=======
         elif radial_type == "chebyshev":
             self.bessel_fn = ChebychevBasis(r_max=r_max, num_basis=num_bessel)
         if distance_transform == "Agnesi":
             self.distance_transform = AgnesiTransform()
         elif distance_transform == "Soft":
             self.distance_transform = SoftTransform()
->>>>>>> 6d768c27
         self.cutoff_fn = PolynomialCutoff(r_max=r_max, p=num_polynomial_cutoff)
         self.out_dim = num_bessel
 
@@ -210,17 +200,12 @@
         edge_index: torch.Tensor,
         atomic_numbers: torch.Tensor,
     ):
-<<<<<<< HEAD
-        radial = self.bessel_fn(edge_lengths)  # [n_edges, n_basis]
-        cutoff = self.cutoff_fn(edge_lengths)  # [n_edges, 1]
-=======
         cutoff = self.cutoff_fn(edge_lengths)  # [n_edges, 1]
         if hasattr(self, "distance_transform"):
             edge_lengths = self.distance_transform(
                 edge_lengths, node_attrs, edge_index, atomic_numbers
             )
         radial = self.bessel_fn(edge_lengths)  # [n_edges, n_basis]
->>>>>>> 6d768c27
         return radial * cutoff  # [n_edges, n_basis]
 
 
@@ -636,11 +621,7 @@
         input_dim = self.edge_feats_irreps.num_irreps
         self.conv_tp_weights = nn.FullyConnectedNet(
             [input_dim] + self.radial_MLP + [self.conv_tp.weight_numel],
-<<<<<<< HEAD
-            torch.nn.functional.silu,
-=======
             torch.nn.functional.silu,  # gate
->>>>>>> 6d768c27
         )
 
         # Linear
