--- conflicted
+++ resolved
@@ -38,11 +38,8 @@
     compute_ll_feat_gradients,
 )
 
-<<<<<<< HEAD
 import copy
 from torch.utils.data import DataLoader
-=======
->>>>>>> 6d768c27
 # pylint: disable=C0302
 
 
@@ -65,16 +62,11 @@
         atomic_numbers: List[int],
         correlation: Union[int, List[int]],
         gate: Optional[Callable],
-<<<<<<< HEAD
-        radial_MLP: Optional[List[int]] = None,
-        radial_type: Optional[str] = "bessel",
-=======
         pair_repulsion: bool = False,
         distance_transform: str = "None",
         radial_MLP: Optional[List[int]] = None,
         radial_type: Optional[str] = "bessel",
         heads: Optional[List[str]] = None,
->>>>>>> 6d768c27
     ):
         super().__init__()
         self.register_buffer(
@@ -102,10 +94,7 @@
             num_bessel=num_bessel,
             num_polynomial_cutoff=num_polynomial_cutoff,
             radial_type=radial_type,
-<<<<<<< HEAD
-=======
             distance_transform=distance_transform,
->>>>>>> 6d768c27
         )
         edge_feats_irreps = o3.Irreps(f"{self.radial_embedding.out_dim}x0e")
         if pair_repulsion:
@@ -265,13 +254,8 @@
             pair_energy = torch.zeros_like(e0)
 
         # Interactions
-<<<<<<< HEAD
-        energies = [e0]
-        node_energies_list = [node_e0]
-=======
         energies = [e0, pair_energy]
         node_energies_list = [node_e0, pair_node_energy]
->>>>>>> 6d768c27
         node_feats_list = []
         for interaction, product, readout in zip(
             self.interactions, self.products, self.readouts
@@ -289,13 +273,9 @@
                 node_attrs=data["node_attrs"],
             )
             node_feats_list.append(node_feats)
-<<<<<<< HEAD
-            node_energies = readout(node_feats).squeeze(-1)  # [n_nodes, ]
-=======
             node_energies = readout(node_feats, node_heads)[
                 num_atoms_arange, node_heads
             ]  # [n_nodes, len(heads)]
->>>>>>> 6d768c27
             energy = scatter_sum(
                 src=node_energies,
                 index=data["batch"],
@@ -304,8 +284,6 @@
             )  # [n_graphs,]
             energies.append(energy)
             node_energies_list.append(node_energies)
-        # Concatenate node features
-        node_feats_out = torch.cat(node_feats_list, dim=-1)
 
         # Concatenate node features
         node_feats_out = torch.cat(node_feats_list, dim=-1)
@@ -337,13 +315,9 @@
             "virials": virials,
             "stress": stress,
             "displacement": displacement,
-<<<<<<< HEAD
-=======
             "hessian": hessian,
->>>>>>> 6d768c27
             "node_feats": node_feats_out,
         }
-
 
 def readout_is_linear(obj: Any):
     if isinstance(obj, torch.jit.RecursiveScriptModule):
@@ -437,11 +411,7 @@
         else:
             pair_node_energy = torch.zeros_like(node_e0)
         # Interactions
-<<<<<<< HEAD
-        node_es_list = []
-=======
         node_es_list = [pair_node_energy]
->>>>>>> 6d768c27
         node_feats_list = []
         for interaction, product, readout in zip(
             self.interactions, self.products, self.readouts
@@ -457,20 +427,12 @@
                 node_feats=node_feats, sc=sc, node_attrs=data["node_attrs"]
             )
             node_feats_list.append(node_feats)
-<<<<<<< HEAD
-            node_es_list.append(readout(node_feats).squeeze(-1))  # {[n_nodes, ], }
-
-        # Concatenate node features
-        node_feats_out = torch.cat(node_feats_list, dim=-1)
-
-=======
             node_es_list.append(
                 readout(node_feats, node_heads)[num_atoms_arange, node_heads]
             )  # {[n_nodes, ], }
 
         # Concatenate node features
         node_feats_out = torch.cat(node_feats_list, dim=-1)
->>>>>>> 6d768c27
         # Sum over interactions
         node_inter_es = torch.sum(
             torch.stack(node_es_list, dim=0), dim=0
@@ -1049,10 +1011,7 @@
         data["node_attrs"].requires_grad_(True)
         data["positions"].requires_grad_(True)
         num_graphs = data["ptr"].numel() - 1
-<<<<<<< HEAD
-=======
         num_atoms_arange = torch.arange(data["positions"].shape[0])
->>>>>>> 6d768c27
         displacement = torch.zeros(
             (num_graphs, 3, 3),
             dtype=data["positions"].dtype,
@@ -1073,13 +1032,9 @@
             )
 
         # Atomic energies
-<<<<<<< HEAD
-        node_e0 = self.atomic_energies_fn(data["node_attrs"])
-=======
         node_e0 = self.atomic_energies_fn(data["node_attrs"])[
             num_atoms_arange, data["head"][data["batch"]]
         ]
->>>>>>> 6d768c27
         e0 = scatter_sum(
             src=node_e0, index=data["batch"], dim=-1, dim_size=num_graphs
         )  # [n_graphs,]
@@ -1148,11 +1103,7 @@
         )  # [n_graphs,3]
         total_dipole = total_dipole + baseline
 
-<<<<<<< HEAD
-        forces, virials, stress = get_outputs(
-=======
         forces, virials, stress, _ = get_outputs(
->>>>>>> 6d768c27
             energy=total_energy,
             positions=data["positions"],
             displacement=displacement,
@@ -1174,7 +1125,6 @@
             "dipole": total_dipole,
             "atomic_dipoles": atomic_dipoles,
         }
-<<<<<<< HEAD
         return output
 
 
@@ -1438,7 +1388,4 @@
         self.inv_covariance = torch.zeros(self.covariance.shape, device=self.covariance.device)
         self.covariance_computed = False
         self.inv_covariance_computed = False
-        self.covariance_gradients_computed = False
-=======
-        return output
->>>>>>> 6d768c27
+        self.covariance_gradients_computed = False