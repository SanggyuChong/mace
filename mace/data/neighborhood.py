###########################################################################################
# Neighborhood construction
# Authors: Ilyes Batatia, Gregor Simm
# This program is distributed under the MIT License (see MIT.md)
###########################################################################################

from typing import Optional, Tuple

import numpy as np
from matscipy.neighbours import neighbour_list


def get_neighborhood(
    positions: np.ndarray,  # [num_positions, 3]
    cutoff: float,
    pbc: Optional[Tuple[bool, bool, bool]] = None,
    cell: Optional[np.ndarray] = None,  # [3, 3]
    true_self_interaction=False,
) -> Tuple[np.ndarray, np.ndarray]:
    if pbc is None:
        pbc = (False, False, False)

    if cell is None or cell.any() == np.zeros((3, 3)).any():
        cell = np.identity(3, dtype=float)

    assert len(pbc) == 3 and all(isinstance(i, (bool, np.bool_)) for i in pbc)
    assert cell.shape == (3, 3)

    pbc_x = pbc[0]
    pbc_y = pbc[1]
    pbc_z = pbc[2]
    identity = np.identity(3, dtype=float)
    max_positions = np.max(np.absolute(positions)) + 1
    # Extend cell in non-periodic directions
    # For models with more than 5 layers, the multiplicative constant needs to be increased.
<<<<<<< HEAD
    if not pbc_x:
        cell[:, 0] = max_positions * 5 * cutoff * identity[:, 0]
    if not pbc_y:
        cell[:, 1] = max_positions * 5 * cutoff * identity[:, 1]
    if not pbc_z:
        cell[:, 2] = max_positions * 5 * cutoff * identity[:, 2]
=======
    # temp_cell = np.copy(cell)
    if not pbc_x:
        cell[0, :] = max_positions * 5 * cutoff * identity[0, :]
    if not pbc_y:
        cell[1, :] = max_positions * 5 * cutoff * identity[1, :]
    if not pbc_z:
        cell[2, :] = max_positions * 5 * cutoff * identity[2, :]
>>>>>>> 6d768c27

    sender, receiver, unit_shifts = neighbour_list(
        quantities="ijS",
        pbc=pbc,
        cell=cell,
        positions=positions,
        cutoff=cutoff,
        # self_interaction=True,  # we want edges from atom to itself in different periodic images
        # use_scaled_positions=False,  # positions are not scaled positions
    )

    if not true_self_interaction:
        # Eliminate self-edges that don't cross periodic boundaries
        true_self_edge = sender == receiver
        true_self_edge &= np.all(unit_shifts == 0, axis=1)
        keep_edge = ~true_self_edge

        # Note: after eliminating self-edges, it can be that no edges remain in this system
        sender = sender[keep_edge]
        receiver = receiver[keep_edge]
        unit_shifts = unit_shifts[keep_edge]

    # Build output
    edge_index = np.stack((sender, receiver))  # [2, n_edges]

    # From the docs: With the shift vector S, the distances D between atoms can be computed from
    # D = positions[j]-positions[i]+S.dot(cell)
    shifts = np.dot(unit_shifts, cell)  # [n_edges, 3]

    return edge_index, shifts, unit_shifts, cell<|MERGE_RESOLUTION|>--- conflicted
+++ resolved
@@ -33,14 +33,6 @@
     max_positions = np.max(np.absolute(positions)) + 1
     # Extend cell in non-periodic directions
     # For models with more than 5 layers, the multiplicative constant needs to be increased.
-<<<<<<< HEAD
-    if not pbc_x:
-        cell[:, 0] = max_positions * 5 * cutoff * identity[:, 0]
-    if not pbc_y:
-        cell[:, 1] = max_positions * 5 * cutoff * identity[:, 1]
-    if not pbc_z:
-        cell[:, 2] = max_positions * 5 * cutoff * identity[:, 2]
-=======
     # temp_cell = np.copy(cell)
     if not pbc_x:
         cell[0, :] = max_positions * 5 * cutoff * identity[0, :]
@@ -48,7 +40,6 @@
         cell[1, :] = max_positions * 5 * cutoff * identity[1, :]
     if not pbc_z:
         cell[2, :] = max_positions * 5 * cutoff * identity[2, :]
->>>>>>> 6d768c27
 
     sender, receiver, unit_shifts = neighbour_list(
         quantities="ijS",
