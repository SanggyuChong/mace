--- conflicted
+++ resolved
@@ -53,17 +53,15 @@
         "--error_table",
         help="Type of error table produced at the end of the training",
         type=str,
-<<<<<<< HEAD
         choices=[
             "PerAtomRMSE",
             "TotalRMSE",
             "PerAtomRMSEstressvirials",
             "PerAtomMAE",
             "TotalMAE",
+            "DipoleRMSE",
+            "DipoleMAE",
         ],
-=======
-        choices=["PerAtomRMSE", "TotalRMSE", "PerAtomMAE", "TotalMAE", "DipoleRMSE", "DipoleMAE"],
->>>>>>> 2bed67a6
         default="PerAtomRMSE",
     )
 
@@ -72,7 +70,13 @@
         "--model",
         help="model type",
         default="MACE",
-        choices=["BOTNet", "MACE", "ScaleShiftMACE", "ScaleShiftBOTNet", "AtomicDipolesMACE"],
+        choices=[
+            "BOTNet",
+            "MACE",
+            "ScaleShiftMACE",
+            "ScaleShiftBOTNet",
+            "AtomicDipolesMACE",
+        ],
     )
     parser.add_argument(
         "--r_max", help="distance cutoff (in Ang)", type=float, default=5.0
@@ -212,7 +216,6 @@
         default="forces",
     )
     parser.add_argument(
-<<<<<<< HEAD
         "--virials_key",
         help="Key of reference virials in training xyz",
         type=str,
@@ -224,7 +227,7 @@
         type=str,
         default="stress",
     )
-=======
+    parser.add_argument(
         "--dipole_key",
         help="Key of reference dipoles in training xyz",
         type=str,
@@ -237,17 +240,12 @@
         default="charges",
     )
 
->>>>>>> 2bed67a6
     # Loss and optimization
     parser.add_argument(
         "--loss",
         help="type of loss",
         default="weighted",
-<<<<<<< HEAD
-        choices=["ef", "weighted", "forces_only", "virials", "stress"],
-=======
-        choices=["ef", "weighted", "forces_only", "dipole"],
->>>>>>> 2bed67a6
+        choices=["ef", "weighted", "forces_only", "virials", "stress", "dipole"],
     )
     parser.add_argument(
         "--forces_weight", help="weight of forces loss", type=float, default=10.0
