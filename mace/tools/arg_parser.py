--- conflicted
+++ resolved
@@ -118,11 +118,7 @@
         help="type of radial basis functions",
         type=str,
         default="bessel",
-<<<<<<< HEAD
-        choices=["bessel", "gaussian"],
-=======
         choices=["bessel", "gaussian", "chebyshev"],
->>>>>>> 6d768c27
     )
     parser.add_argument(
         "--num_radial_basis",
@@ -194,11 +190,7 @@
         "--hidden_irreps",
         help="irreps for hidden node states",
         type=str,
-<<<<<<< HEAD
-        default="128x0e + 128x1o",
-=======
-        default=None,
->>>>>>> 6d768c27
+        default=None,
     )
     # add option to specify irreps by channel number and max L
     parser.add_argument(
@@ -257,11 +249,7 @@
         "--train_file",
         help="Training set file, format is .xyz or .h5",
         type=str,
-<<<<<<< HEAD
-        required=True,
-=======
-        required=False,
->>>>>>> 6d768c27
+        required=False,
     )
     parser.add_argument(
         "--valid_file",
@@ -306,11 +294,7 @@
         "--pin_memory",
         help="Pin memory for data loading",
         default=True,
-<<<<<<< HEAD
-        type=bool,
-=======
         type=str2bool,
->>>>>>> 6d768c27
     )
     parser.add_argument(
         "--atomic_numbers",
@@ -470,10 +454,7 @@
         help="weight of forces loss after starting Stage Two (previously called swa)",
         type=float,
         default=100.0,
-<<<<<<< HEAD
-=======
         dest="swa_forces_weight",
->>>>>>> 6d768c27
     )
     parser.add_argument(
         "--energy_weight", help="weight of energy loss", type=float, default=1.0
