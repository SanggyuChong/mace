--- conflicted
+++ resolved
@@ -114,17 +114,11 @@
             ],
             dtype=t.dtype,
         )
-<<<<<<< HEAD
-
-    raise ValueError(
-        f"Stress tensor must be of shape (6,) or (3, 3), but has shape {t.shape}"
-=======
     if t.shape == (9,):
         return t.view(3, 3)
 
     raise ValueError(
         f"Stress tensor must be of shape (6,) or (3, 3), or (9,) but has shape {t.shape}"
->>>>>>> 6d768c27
     )
 
 
