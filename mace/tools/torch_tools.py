###########################################################################################
# Tools for torch
# Authors: Ilyes Batatia, Gregor Simm
# This program is distributed under the MIT License (see MIT.md)
###########################################################################################

import logging
from typing import Dict

import numpy as np
import torch
from e3nn.io import CartesianTensor

TensorDict = Dict[str, torch.Tensor]


def to_one_hot(indices: torch.Tensor, num_classes: int) -> torch.Tensor:
    """
    Generates one-hot encoding with <num_classes> classes from <indices>
    :param indices: (N x 1) tensor
    :param num_classes: number of classes
    :param device: torch device
    :return: (N x num_classes) tensor
    """
    shape = indices.shape[:-1] + (num_classes,)
    oh = torch.zeros(shape, device=indices.device).view(shape)

    # scatter_ is the in-place version of scatter
    oh.scatter_(dim=-1, index=indices, value=1)

    return oh.view(*shape)


def count_parameters(module: torch.nn.Module) -> int:
    return int(sum(np.prod(p.shape) for p in module.parameters()))


def tensor_dict_to_device(td: TensorDict, device: torch.device) -> TensorDict:
    return {k: v.to(device) if v is not None else None for k, v in td.items()}


def set_seeds(seed: int) -> None:
    np.random.seed(seed)
    torch.manual_seed(seed)


def to_numpy(t: torch.Tensor) -> np.ndarray:
    return t.cpu().detach().numpy()


def init_device(device_str: str) -> torch.device:
    if "cuda" in device_str:
        assert torch.cuda.is_available(), "No CUDA device available!"
        if ":" in device_str:
            # Check if the desired device is available
            assert int(device_str.split(":")[-1]) < torch.cuda.device_count()
        logging.info(
            f"CUDA version: {torch.version.cuda}, CUDA device: {torch.cuda.current_device()}"
        )
        torch.cuda.init()
        return torch.device(device_str)
    if device_str == "mps":
        assert torch.backends.mps.is_available(), "No MPS backend is available!"
        logging.info("Using MPS GPU acceleration")
        return torch.device("mps")

    logging.info("Using CPU")
    return torch.device("cpu")


dtype_dict = {"float32": torch.float32, "float64": torch.float64}


def set_default_dtype(dtype: str) -> None:
    torch.set_default_dtype(dtype_dict[dtype])


def get_complex_default_dtype():
    default_dtype = torch.get_default_dtype()
    if default_dtype == torch.float64:
        return torch.complex128

    if default_dtype == torch.float32:
        return torch.complex64

    raise NotImplementedError


def spherical_to_cartesian(t: torch.Tensor):
    """
    Convert spherical notation to cartesian notation
    """
    stress_cart_tensor = CartesianTensor("ij=ji")
    stress_rtp = stress_cart_tensor.reduced_tensor_products()
    return stress_cart_tensor.to_cartesian(t, rtp=stress_rtp)


def cartesian_to_spherical(t: torch.Tensor):
    """
    Convert cartesian notation to spherical notation
    """
    stress_cart_tensor = CartesianTensor("ij=ji")
    stress_rtp = stress_cart_tensor.reduced_tensor_products()
    return stress_cart_tensor.to_cartesian(t, rtp=stress_rtp)


def voigt_to_matrix(t: torch.Tensor):
    """
    Convert voigt notation to matrix notation
    :param t: (6,) tensor or (3, 3) tensor or (9,) tensor
    :return: (3, 3) tensor
    """
    if t.shape == (3, 3):
        return t
    if t.shape == (6,):
        return torch.tensor(
            [
                [t[0], t[5], t[4]],
                [t[5], t[1], t[3]],
                [t[4], t[3], t[2]],
            ],
            dtype=t.dtype,
        )
<<<<<<< HEAD
    if t.shape == (9,):
        return t.view(3, 3)

    raise ValueError(
        f"Stress tensor must be of shape (6,) or (3, 3), or (9,) but has shape {t.shape}"
=======

    raise ValueError(
        f"Stress tensor must be of shape (6,) or (3, 3), but has shape {t.shape}"
>>>>>>> c679ba23
    )


def init_wandb(project: str, entity: str, name: str, config: dict):
    import wandb
<<<<<<< HEAD

    wandb.init(project=project, entity=entity, name=name, config=config)
=======

    wandb.init(project=project, entity=entity, name=name, config=config)


class DataParallelModel(torch.nn.Module):
    def __init__(self, model):
        super(DataParallelModel, self).__init__()
        self.model = torch.nn.DataParallel(model).cuda()

    def forward(self, batch, training, compute_force, compute_virials, compute_stress):
        return self.model(
            batch,
            training=training,
            compute_force=compute_force,
            compute_virials=compute_virials,
            compute_stress=compute_stress,
        )

    def __getattr__(self, name):
        try:
            return super().__getattr__(name)
        except AttributeError:
            return getattr(self.model.module, name)
>>>>>>> c679ba23
<|MERGE_RESOLUTION|>--- conflicted
+++ resolved
@@ -121,26 +121,14 @@
             ],
             dtype=t.dtype,
         )
-<<<<<<< HEAD
-    if t.shape == (9,):
-        return t.view(3, 3)
-
-    raise ValueError(
-        f"Stress tensor must be of shape (6,) or (3, 3), or (9,) but has shape {t.shape}"
-=======
 
     raise ValueError(
         f"Stress tensor must be of shape (6,) or (3, 3), but has shape {t.shape}"
->>>>>>> c679ba23
     )
 
 
 def init_wandb(project: str, entity: str, name: str, config: dict):
     import wandb
-<<<<<<< HEAD
-
-    wandb.init(project=project, entity=entity, name=name, config=config)
-=======
 
     wandb.init(project=project, entity=entity, name=name, config=config)
 
@@ -163,5 +151,4 @@
         try:
             return super().__getattr__(name)
         except AttributeError:
-            return getattr(self.model.module, name)
->>>>>>> c679ba23
+            return getattr(self.model.module, name)