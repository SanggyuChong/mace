--- conflicted
+++ resolved
@@ -27,13 +27,9 @@
 
 # DS_Store
 .DS_Store
-<<<<<<< HEAD
-*.log
-=======
 *.models
 *.pt
 /wandb
 *.xyz
 /checkpoints
-*.model
->>>>>>> 6d768c27
+*.model