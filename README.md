--- conflicted
+++ resolved
@@ -13,25 +13,13 @@
   - [About MACE](#about-mace)
   - [Documentation](#documentation)
   - [Installation](#installation)
-<<<<<<< HEAD
-    - [conda installation](#conda-installation)
-    - [pip installation](#pip-installation)
-=======
     - [pip installation](#pip-installation)
     - [conda installation](#conda-installation)
     - [pip installation from source](#pip-installation-from-source)
->>>>>>> 6d768c27
   - [Usage](#usage)
     - [Training](#training)
     - [Evaluation](#evaluation)
   - [Tutorial](#tutorial)
-<<<<<<< HEAD
-  - [On-line data loading for large datasets](#on-line-data-loading-for-large-datasets)
-  - [Weights and Biases for experiment tracking](#weights-and-biases-for-experiment-tracking)
-  - [Development](#development)
-  - [Pretrained Universal MACE Checkpoints](#pretrained-universal-mace-checkpoints)
-    - [Materials Project](#materials-project)
-=======
   - [Weights and Biases for experiment tracking](#weights-and-biases-for-experiment-tracking)
   - [Pretrained Foundation Models](#pretrained-foundation-models)
     - [MACE-MP: Materials Project Force Fields](#mace-mp-materials-project-force-fields)
@@ -40,7 +28,6 @@
       - [Example usage in ASE](#example-usage-in-ase-1)
     - [Finetuning foundation models](#finetuning-foundation-models)
   - [Development](#development)
->>>>>>> 6d768c27
   - [References](#references)
   - [Contact](#contact)
   - [License](#license)
@@ -53,7 +40,6 @@
 Ilyes Batatia, Gregor Simm, David Kovacs, and the group of Gabor Csanyi, and friends (see Contributors).
 
 Also available:
-<<<<<<< HEAD
 
 - [MACE in JAX](https://github.com/ACEsuit/mace-jax), currently about 2x times faster at evaluation, but training is recommended in Pytorch for optimal performances.
 - [MACE layers](https://github.com/ACEsuit/mace-layer) for constructing higher order equivariant graph neural networks for arbitrary 3D point clouds.
@@ -64,55 +50,16 @@
 
 ## Installation
 
-Requirements:
-
-- Python >= 3.7
-- [PyTorch](https://pytorch.org/) >= 1.12 (2.1 is not supported, 2.0 is recommended)
-
-(for openMM, use Python = 3.9)
-=======
-
-- [MACE in JAX](https://github.com/ACEsuit/mace-jax), currently about 2x times faster at evaluation, but training is recommended in Pytorch for optimal performances.
-- [MACE layers](https://github.com/ACEsuit/mace-layer) for constructing higher order equivariant graph neural networks for arbitrary 3D point clouds.
->>>>>>> 6d768c27
-
-## Documentation
-
-<<<<<<< HEAD
-If you do not have CUDA pre-installed, it is **recommended** to follow the conda installation process:
-
-```sh
-# Create a virtual environment and activate it
-conda create --name mace_env
-conda activate mace_env
-=======
-A partial documentation is available at: https://mace-docs.readthedocs.io
-
-## Installation
->>>>>>> 6d768c27
-
 ### 1. Requirements:
 
 - Python >= 3.7  (for openMM, use Python = 3.9)
 - [PyTorch](https://pytorch.org/) >= 1.12 **(training with float64 is not supported with PyTorch 2.1 but is supported with 2.2 and later)**
 
-<<<<<<< HEAD
-# Clone and install MACE (and all required packages)
-git clone https://github.com/ACEsuit/mace.git
-pip install ./mace
-```
-=======
 **Make sure to install PyTorch.** Please refer to the [official PyTorch installation](https://pytorch.org/get-started/locally/) for the installation instructions. Select the appropriate options for your system.
->>>>>>> 6d768c27
 
 ### 2a. Installation from PyPI
 This is the recommended way to install MACE. 
 
-<<<<<<< HEAD
-To install via `pip`, follow the steps below:
-
-=======
->>>>>>> 6d768c27
 ```sh
 pip install --upgrade pip
 pip install mace-torch
@@ -120,17 +67,10 @@
 **Note:** The homonymous package on [PyPI](https://pypi.org/project/MACE/) has nothing to do with this one.
 
 
-<<<<<<< HEAD
-# Install PyTorch (for example, for CUDA 11.6 [cu116])
-pip3 install torch torchvision torchaudio --extra-index-url https://download.pytorch.org/whl/cu116
-
-# Clone and install MACE (and all required packages)
-=======
 ### 2b. Installation from source
 
 
 ```sh
->>>>>>> 6d768c27
 git clone https://github.com/ACEsuit/mace.git
 pip install ./mace
 ```
@@ -171,18 +111,6 @@
 To control the model's size, you need to change `--hidden_irreps`. For most applications, the recommended default model size is `--hidden_irreps='256x0e'` (meaning 256 invariant messages) or `--hidden_irreps='128x0e + 128x1o'`. If the model is not accurate enough, you can include higher order features, e.g., `128x0e + 128x1o + 128x2e`, or increase the number of channels to `256`.It is also possible to specify the model using the     `--num_channels=128` and `--max_L=1`keys. 
 
 It is usually preferred to add the isolated atoms to the training set, rather than reading in their energies through the command line like in the example above. To label them in the training set, set `config_type=IsolatedAtom` in their info fields. If you prefer not to use or do not know the energies of the isolated atoms, you can use the option `--E0s="average"` which estimates the atomic energies using least squares regression.
-<<<<<<< HEAD
-
-If the keyword `--swa` is enabled, the energy weight of the loss is increased for the last ~20% of the training epochs (from `--start_swa` epochs). This setting usually helps lower the energy errors.
-
-The precision can be changed using the keyword `--default_dtype`, the default is `float64` but `float32` gives a significant speed-up (usually a factor of x2 in training).
-
-The keywords `--batch_size` and `--max_num_epochs` should be adapted based on the size of the training set. The batch size should be increased when the number of training data increases, and the number of epochs should be decreased. An heuristic for initial settings, is to consider the number of gradient update constant to 200 000, which can be computed as $\text{max-num-epochs}*\frac{\text{num-configs-training}}{\text{batch-size}}$.
-
-The code can handle training set with heterogeneous labels, for example containing both bulk structures with stress and isolated molecules. In this example, to make the code ignore stress on molecules, append to your molecules configuration a `config_stress_weight = 0.0`.
-
-To use Apple Silicon GPU acceleration make sure to install the latest PyTorch version and specify `--device=mps`.
-=======
 
 If the keyword `--swa` is enabled, the energy weight of the loss is increased for the last ~20% of the training epochs (from `--start_swa` epochs). This setting usually helps lower the energy errors.
 
@@ -222,7 +150,6 @@
 
 ```
 And append to the command line `--config="your_configs.yaml"`. Any argument specified in the command line will overwrite the one in the YAML file.
->>>>>>> 6d768c27
 
 ### Evaluation
 
@@ -237,7 +164,7 @@
 
 ## Tutorial
 
-You can run our [Colab tutorial](https://colab.research.google.com/drive/1D6EtMUjQPey_GkuxUAbPgld6_9ibIa-V?authuser=1#scrollTo=Z10787RE1N8T) to quickly get started with MACE. We also have a more detailed user and developer tutorial at https://github.com/ilyes319/mace-tutorials 
+You can run our [Colab tutorial](https://colab.research.google.com/drive/1D6EtMUjQPey_GkuxUAbPgld6_9ibIa-V?authuser=1#scrollTo=Z10787RE1N8T) to quickly get started with MACE.
 
 We also have a more detailed user and developer tutorial at https://github.com/ilyes319/mace-tutorials
 
@@ -298,10 +225,6 @@
 And specify the necessary keyword arguments (`--wandb`, `--wandb_project`, `--wandb_entity`, `--wandb_name`, `--wandb_log_hypers`)
 
 
-<<<<<<< HEAD
-We use `black`, `isort`, `pylint`, and `mypy`.
-Run the following to format and check your code:
-=======
 ## Pretrained Foundation Models
 
 ### MACE-MP: Materials Project Force Fields
@@ -344,7 +267,6 @@
 ### Finetuning foundation models
 
 To finetune one of the mace-mp-0 foundation model, you can use the `mace_run_train` script with the extra argument `--foundation_model=model_type`. For example to finetune the small model on a new dataset, you can use:
->>>>>>> 6d768c27
 
 ```sh
 mace_run_train \
