--- conflicted
+++ resolved
@@ -8,23 +8,6 @@
 
 ## Table of contents
 
-<<<<<<< HEAD
-- [About MACE](#about-mace)
-- [Documentation](#documentation)
-- [Installation](#installation)
-- [Usage](#usage)
-  - [Training](#training)
-  - [Evaluation](#evaluation)
-- [Tutorial](#tutorial)
-- [Weights and Biases](#weights-and-biases-for-experiment-tracking)
-- [Development](#development)
-- [Pretrained foundation models](#pretrained-foundation-models)
-  - [MACE-MP: Materials Project Force Fields](#mace-mp-materials-project-force-fields)
-  - [MACE-OFF: Transferable Organic Force Fields](#mace-off-transferable-organic-force-fields)
-- [References](#references)
-- [Contact](#contact)
-- [License](#license)
-=======
 - [MACE](#mace)
   - [Table of contents](#table-of-contents)
   - [About MACE](#about-mace)
@@ -44,7 +27,6 @@
   - [References](#references)
   - [Contact](#contact)
   - [License](#license)
->>>>>>> c679ba23
 
 ## About MACE
 
@@ -67,27 +49,9 @@
 Requirements:
 
 - Python >= 3.7
-<<<<<<< HEAD
-- [PyTorch](https://pytorch.org/) >= 1.12 **(training with float64 is not supported with PyTorch 2.1)**.
+- [PyTorch](https://pytorch.org/) >= 1.12 (2.1 is not supported, 2.0 is recommended)
 
 (for openMM, use Python = 3.9)
-
-### pip installation
-
-To install via `pip`, follow the steps below:
-
-```sh
-pip install --upgrade pip
-pip install torch==2.0.1 torchvision==0.15.2 torchaudio==2.0.2 --index-url https://download.pytorch.org/whl/cu118
-pip install mace-torch
-```
-
-For CPU or MPS (Apple Silicon) installation, use `pip install torch torchvision torchaudio` instead.
-=======
-- [PyTorch](https://pytorch.org/) >= 1.12 (2.1 is not supported, 2.0 is recommended)
-
-(for openMM, use Python = 3.9)
->>>>>>> c679ba23
 
 ### conda installation
 
@@ -119,11 +83,7 @@
 source mace-venv/bin/activate
 
 # Install PyTorch (for example, for CUDA 11.6 [cu116])
-<<<<<<< HEAD
-pip3 install torch==2.0.1 torchvision==0.15.2 torchaudio==2.0.2 --index-url https://download.pytorch.org/whl/cu118
-=======
 pip3 install torch torchvision torchaudio --extra-index-url https://download.pytorch.org/whl/cu116
->>>>>>> c679ba23
 
 # Clone and install MACE (and all required packages)
 git clone https://github.com/ACEsuit/mace.git
@@ -162,11 +122,7 @@
 
 To give a specific validation set, use the argument `--valid_file`. To set a larger batch size for evaluating the validation set, specify `--valid_batch_size`.
 
-<<<<<<< HEAD
-To control the model's size, you need to change `--hidden_irreps`. For most applications, the recommended default model size is `--hidden_irreps='256x0e'` (meaning 256 invariant messages) or `--hidden_irreps='128x0e + 128x1o'`. If the model is not accurate enough, you can include higher order features, e.g., `128x0e + 128x1o + 128x2e`, or increase the number of channels to `256`.
-=======
 To control the model's size, you need to change `--hidden_irreps`. For most applications, the recommended default model size is `--hidden_irreps='256x0e'` (meaning 256 invariant messages) or `--hidden_irreps='128x0e + 128x1o'`. If the model is not accurate enough, you can include higher order features, e.g., `128x0e + 128x1o + 128x2e`, or increase the number of channels to `256`.It is also possible to specify the model using the     `--num_channels=128` and `--max_L=1`keys. 
->>>>>>> c679ba23
 
 It is usually preferred to add the isolated atoms to the training set, rather than reading in their energies through the command line like in the example above. To label them in the training set, set `config_type=IsolatedAtom` in their info fields. If you prefer not to use or do not know the energies of the isolated atoms, you can use the option `--E0s="average"` which estimates the atomic energies using least squares regression.
 
@@ -193,58 +149,6 @@
 
 ## Tutorial
 
-<<<<<<< HEAD
-You can run our [Colab tutorial](https://colab.research.google.com/drive/1D6EtMUjQPey_GkuxUAbPgld6_9ibIa-V?authuser=1#scrollTo=Z10787RE1N8T) to quickly get started with MACE. 
-
-We also have a more detailed user and developer tutorial at https://github.com/ilyes319/mace-tutorials
-
-## Weights and Biases for experiment tracking
-
-If you would like to use MACE with Weights and Biases to log your experiments simply install with
-
-```sh
-pip install ./mace[wandb]
-```
-
-And specify the necessary keyword arguments (`--wandb`, `--wandb_project`, `--wandb_entity`, `--wandb_name`, `--wandb_log_hypers`)
-
-
-## Pretrained Foundation Models
-
-### MACE-MP: Materials Project Force Fields
-
-We have collaborated with the Materials Project (MP) to train a universal MACE potential covering 89 elements on 1.6 M bulk crystals in the [MPTrj dataset](https://figshare.com/articles/dataset/23713842) selected from MP relaxation trajectories.
-The models are releaed on GitHub at https://github.com/ACEsuit/mace-mp.
-If you use them please cite [our paper](https://arxiv.org/abs/2401.00096) which also contains an large range of example applications and benchmarks.
-
-#### Example usage in ASE
-```py
-from mace.calculators import mace_mp
-from ase import build
-
-atoms = build.molecule('H2O')
-calc = mace_mp(model="medium", dispersion=False, default_dtype="float32", device='cuda')
-atoms.calc = calc
-print(atoms.get_potential_energy())
-```
-
-### MACE-OFF: Transferable Organic Force Fields
-
-There is a series (small, medium, large) transferable organic force fields. These can be used for the simulation of organic molecules, crystals and molecular liquids, or as a starting point for fine-tuning on a new dataset. The models are released under the [ASL license](https://github.com/gabor1/ASL). 
-The models are releaed on GitHub at https://github.com/ACEsuit/mace-off.
-If you use them please cite [our paper](https://arxiv.org/abs/2312.15211) which also contains detailed benchmarks and example applications.
-
-#### Example usage in ASE
-```py
-from mace.calculators import mace_off
-from ase import build
-
-atoms = build.molecule('H2O')
-calc = mace_off(model="medium", device='cuda')
-atoms.calc = calc
-print(atoms.get_potential_energy())
-```
-=======
 You can run our [Colab tutorial](https://colab.research.google.com/drive/1D6EtMUjQPey_GkuxUAbPgld6_9ibIa-V?authuser=1#scrollTo=Z10787RE1N8T) to quickly get started with MACE. We also have a more detailed user and developer tutorial at https://github.com/ilyes319/mace-tutorials 
 
 ## On-line data loading for large datasets
@@ -302,7 +206,43 @@
 ```
 
 And specify the necessary keyword arguments (`--wandb`, `--wandb_project`, `--wandb_entity`, `--wandb_name`, `--wandb_log_hypers`)
->>>>>>> c679ba23
+
+
+## Pretrained Foundation Models
+
+### MACE-MP: Materials Project Force Fields
+
+We have collaborated with the Materials Project (MP) to train a universal MACE potential covering 89 elements on 1.6 M bulk crystals in the [MPTrj dataset](https://figshare.com/articles/dataset/23713842) selected from MP relaxation trajectories.
+The models are releaed on GitHub at https://github.com/ACEsuit/mace-mp.
+If you use them please cite [our paper](https://arxiv.org/abs/2401.00096) which also contains an large range of example applications and benchmarks.
+
+#### Example usage in ASE
+```py
+from mace.calculators import mace_mp
+from ase import build
+
+atoms = build.molecule('H2O')
+calc = mace_mp(model="medium", dispersion=False, default_dtype="float32", device='cuda')
+atoms.calc = calc
+print(atoms.get_potential_energy())
+```
+
+### MACE-OFF: Transferable Organic Force Fields
+
+There is a series (small, medium, large) transferable organic force fields. These can be used for the simulation of organic molecules, crystals and molecular liquids, or as a starting point for fine-tuning on a new dataset. The models are released under the [ASL license](https://github.com/gabor1/ASL). 
+The models are releaed on GitHub at https://github.com/ACEsuit/mace-off.
+If you use them please cite [our paper](https://arxiv.org/abs/2312.15211) which also contains detailed benchmarks and example applications.
+
+#### Example usage in ASE
+```py
+from mace.calculators import mace_off
+from ase import build
+
+atoms = build.molecule('H2O')
+calc = mace_off(model="medium", device='cuda')
+atoms.calc = calc
+print(atoms.get_potential_energy())
+```
 
 ## Development
 
@@ -338,10 +278,7 @@
   url={https://openreview.net/forum?id=YPpSngE-ZU}
 }
 
-<<<<<<< HEAD
-=======
-
->>>>>>> c679ba23
+
 @misc{Batatia2022Design,
   title = {The Design Space of E(3)-Equivariant Atom-Centered Interatomic Potentials},
   author = {Batatia, Ilyes and Batzner, Simon and Kov{\'a}cs, D{\'a}vid P{\'e}ter and Musaelian, Albert and Simm, Gregor N. C. and Drautz, Ralf and Ortner, Christoph and Kozinsky, Boris and Cs{\'a}nyi, G{\'a}bor},
